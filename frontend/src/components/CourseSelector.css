.course-selector {
  min-height: 100vh;
  display: flex;
  align-items: center;
  justify-content: center;
  background: linear-gradient(135deg, #f5f7fa 0%, #c3cfe2 100%);
  padding: 60px 40px;
}

.selector-container {
  max-width: 1100px;
  width: 100%;
  background: white;
  border-radius: 16px;
  padding: 60px 40px;
  box-shadow: 0 10px 40px rgba(0, 0, 0, 0.1);
  text-align: center;
}

.selector-container h1 {
  font-size: 2.25rem;
  font-weight: 700;
  color: #2d3748;
  margin-bottom: 12px;
  letter-spacing: -0.02em;
}

.selector-hint {
  font-size: 1rem;
  color: #4a5568;
  margin-bottom: 56px;
}

.courses-grid {
  display: grid;
  grid-template-columns: repeat(2, 1fr);
  gap: 24px;
  margin-bottom: 32px;
}

.course-card {
  background: white;
  border: 2px solid #e2e8f0;
  border-radius: 12px;
  padding: 40px 36px;
  cursor: pointer;
  transition: all 0.2s;
  text-align: left;
  display: flex;
  flex-direction: column;
  gap: 12px;
  position: relative;
  overflow: hidden;
}

.course-card::before {
  content: '';
  position: absolute;
  top: 0;
  left: 0;
  width: 4px;
  height: 100%;
  background: #2d3748;
  transform: scaleY(0);
  transition: transform 0.2s;
}

.course-card:hover {
  border-color: #2d3748;
  box-shadow: 0 4px 16px rgba(0, 0, 0, 0.08);
}

.course-card:hover::before {
  transform: scaleY(1);
}

.course-card.selected {
  border-color: #2d3748;
  border-width: 3px;
}

.course-card h3 {
  font-size: 1.25rem;
  font-weight: 600;
  color: #2d3748;
  margin-bottom: 4px;
  letter-spacing: -0.01em;
}

.course-domain {
  color: #718096;
  font-size: 0.85rem;
  font-weight: 600;
  text-transform: uppercase;
  letter-spacing: 0.05em;
  margin-bottom: 8px;
}

.course-description {
  color: #4a5568;
  font-size: 0.95rem;
  line-height: 1.6;
  margin: 0;
}

.course-type-badge {
  display: inline-block;
  padding: 4px 12px;
  background: #f8f9fa;
  color: #4a5568;
  font-size: 0.8rem;
  border-radius: 12px;
  font-weight: 600;
  margin-top: 8px;
}

.create-course-option {
  background: white;
  border: 2px solid #e2e8f0;
  border-radius: 12px;
  padding: 40px 36px;
  cursor: pointer;
  transition: all 0.2s;
  text-align: left;
  display: flex;
  flex-direction: column;
  gap: 12px;
  position: relative;
  overflow: hidden;
  max-width: 100%;
}

.create-course-option::before {
  content: '';
  position: absolute;
  top: 0;
  left: 0;
  width: 4px;
  height: 100%;
  background: #2d3748;
  transform: scaleY(0);
  transition: transform 0.2s;
}

.create-course-option:hover {
  border-color: #2d3748;
  box-shadow: 0 4px 16px rgba(0, 0, 0, 0.08);
}

.create-course-option:hover::before {
  transform: scaleY(1);
}

.option-icon {
  width: 48px;
  height: 48px;
  border-radius: 8px;
  background: #f8f9fa;
  display: flex;
  align-items: center;
  justify-content: center;
  font-size: 1.5rem;
  font-weight: 700;
  color: #2d3748;
  margin-bottom: 8px;
}

.option-title {
  font-size: 1.25rem;
  font-weight: 600;
  color: #2d3748;
  margin-bottom: 4px;
  letter-spacing: -0.01em;
}

.option-description {
  font-size: 0.95rem;
  color: #4a5568;
  line-height: 1.6;
}

.selector-actions {
  text-align: center;
  margin-top: 16px;
}

.continue-button {
  padding: 14px 32px;
  font-size: 1.05rem;
  font-weight: 600;
  background: #2d3748;
  color: white;
  border: none;
  border-radius: 8px;
  cursor: pointer;
  transition: all 0.2s;
}

.continue-button:hover:not(:disabled) {
  background: #1a202c;
  transform: translateY(-1px);
  box-shadow: 0 4px 12px rgba(0, 0, 0, 0.15);
}

.continue-button:disabled {
  background: #cbd5e0;
  cursor: not-allowed;
}

.cancel-button {
  padding: 10px 24px;
  background: white;
  color: #2d3748;
  border: 1px solid #e2e8f0;
  border-radius: 6px;
  font-size: 0.95rem;
  font-weight: 600;
  cursor: pointer;
  transition: all 0.2s;
  margin-top: 24px;
}

.cancel-button:hover {
  border-color: #2d3748;
  background: #f8f9fa;
}

.spinner {
  width: 40px;
  height: 40px;
  margin: 0 auto 16px;
  border: 4px solid #f3f3f3;
  border-top: 4px solid #2d3748;
  border-radius: 50%;
  animation: spin 1s linear infinite;
}

@keyframes spin {
  0% { transform: rotate(0deg); }
  100% { transform: rotate(360deg); }
}

@media (max-width: 900px) {
  .selector-container {
    padding: 40px 24px;
  }

  .courses-grid {
    grid-template-columns: 1fr;
  }

<<<<<<< HEAD
  .course-card,
  .create-course-option {
    padding: 32px 28px;
  }
=======
.course-selector.single-course .course-card:hover {
  transform: none;
  box-shadow: none;
}

.back-button-selector {
  background: transparent;
  border: none;
  color: #4a5568;
  cursor: pointer;
  font-size: 1rem;
  padding: 8px 16px;
  margin-bottom: 20px;
  display: flex;
  align-items: center;
  gap: 8px;
  transition: all 0.2s;
}

.back-button-selector:hover {
  color: #2d3748;
  transform: translateX(-4px);
}

.course-header {
  display: flex;
  justify-content: space-between;
  align-items: flex-start;
  margin-bottom: 12px;
  gap: 12px;
}

.course-header h3 {
  margin: 0;
  flex: 1;
}

.course-header .course-type-badge {
  flex-shrink: 0;
}

.course-meta {
  display: flex;
  gap: 16px;
  margin-top: 16px;
  padding-top: 12px;
  border-top: 1px solid #e2e8f0;
  flex-wrap: wrap;
}

.meta-item {
  display: flex;
  align-items: center;
  gap: 6px;
  color: #4a5568;
  font-size: 0.9rem;
  font-weight: 500;
}

.meta-icon {
  font-size: 1rem;
>>>>>>> 04bcc0b8
}<|MERGE_RESOLUTION|>--- conflicted
+++ resolved
@@ -249,15 +249,10 @@
     grid-template-columns: 1fr;
   }
 
-<<<<<<< HEAD
   .course-card,
   .create-course-option {
     padding: 32px 28px;
   }
-=======
-.course-selector.single-course .course-card:hover {
-  transform: none;
-  box-shadow: none;
 }
 
 .back-button-selector {
@@ -316,5 +311,4 @@
 
 .meta-icon {
   font-size: 1rem;
->>>>>>> 04bcc0b8
 }
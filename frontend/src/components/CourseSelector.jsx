--- conflicted
+++ resolved
@@ -2,11 +2,7 @@
 import { api } from '../api'
 import './CourseSelector.css'
 
-<<<<<<< HEAD
-function CourseSelector({ onCourseSelected, onSkip, onCreateCourse }) {
-=======
-function CourseSelector({ onCourseSelected, onSkip, onBack }) {
->>>>>>> 04bcc0b8
+function CourseSelector({ onCourseSelected, onSkip, onCreateCourse, onBack }) {
   const [courses, setCourses] = useState([])
   const [loading, setLoading] = useState(true)
   const [selectedCourse, setSelectedCourse] = useState(null)
@@ -52,7 +48,6 @@
   if (courses.length === 0) {
     return (
       <div className="course-selector">
-<<<<<<< HEAD
         <div className="selector-container">
           <h1>No Courses Available</h1>
           <p className="selector-hint">Get started by creating your first course</p>
@@ -64,9 +59,6 @@
             </div>
           </div>
         </div>
-=======
-        <h2>No Courses Available</h2>
-        <p>No courses found. Please create a course first.</p>
       </div>
     )
   }
@@ -112,15 +104,19 @@
         <button onClick={handleContinue} className="continue-button">
           Start Learning
         </button>
->>>>>>> 04bcc0b8
       </div>
     )
   }
 
   return (
     <div className="course-selector">
-<<<<<<< HEAD
       <div className="selector-container">
+        {onBack && (
+          <button onClick={onBack} className="back-button-selector">
+            ← Back
+          </button>
+        )}
+
         <h1>Select Your Course</h1>
         <p className="selector-hint">Choose which course you'd like to study</p>
 
@@ -131,67 +127,45 @@
               className={`course-card ${selectedCourse?.course_id === course.course_id ? 'selected' : ''}`}
               onClick={() => setSelectedCourse(course)}
             >
-              <h3>{course.title}</h3>
+              <div className="course-header">
+                <h3>{course.title}</h3>
+                <span className="course-type-badge">{course.type}</span>
+              </div>
+
               <p className="course-domain">{course.domain}</p>
+
               {course.description && (
                 <p className="course-description">{course.description}</p>
               )}
-              <span className="course-type-badge">{course.type}</span>
+
+              <div className="course-meta">
+                {course.concepts_count && (
+                  <span className="meta-item">
+                    <span className="meta-icon">📚</span>
+                    {course.concepts_count} concepts
+                  </span>
+                )}
+                {course.estimated_hours && (
+                  <span className="meta-item">
+                    <span className="meta-icon">⏱️</span>
+                    ~{course.estimated_hours} hours
+                  </span>
+                )}
+              </div>
             </div>
           ))}
 
-          <div className="create-course-option" onClick={onCreateCourse || onSkip}>
-            <div className="option-icon">+</div>
-            <div className="option-title">Create New Course</div>
-            <div className="option-description">
-              Build a custom course tailored to your learning goals
-=======
-      {onBack && (
-        <button onClick={onBack} className="back-button-selector">
-          ← Back
-        </button>
-      )}
-
-      <h2>Browse Courses</h2>
-      <p className="selector-hint">Choose a course to begin your learning journey</p>
-
-      <div className="courses-grid">
-        {courses.map((course) => (
-          <div
-            key={course.course_id}
-            className={`course-card ${selectedCourse?.course_id === course.course_id ? 'selected' : ''}`}
-            onClick={() => setSelectedCourse(course)}
-          >
-            <div className="course-header">
-              <h3>{course.title}</h3>
-              <span className="course-type-badge">{course.type}</span>
+          {onCreateCourse && (
+            <div className="create-course-option" onClick={onCreateCourse}>
+              <div className="option-icon">+</div>
+              <div className="option-title">Create New Course</div>
+              <div className="option-description">
+                Build a custom course tailored to your learning goals
+              </div>
             </div>
-
-            <p className="course-domain">{course.domain}</p>
-
-            {course.description && (
-              <p className="course-description">{course.description}</p>
-            )}
-
-            <div className="course-meta">
-              {course.concepts_count && (
-                <span className="meta-item">
-                  <span className="meta-icon">📚</span>
-                  {course.concepts_count} concepts
-                </span>
-              )}
-              {course.estimated_hours && (
-                <span className="meta-item">
-                  <span className="meta-icon">⏱️</span>
-                  ~{course.estimated_hours} hours
-                </span>
-              )}
->>>>>>> 04bcc0b8
-            </div>
-          </div>
+          )}
         </div>
 
-<<<<<<< HEAD
         <div className="selector-actions">
           <button
             onClick={handleContinue}
@@ -201,16 +175,6 @@
             Continue with {selectedCourse?.title || 'Selected Course'}
           </button>
         </div>
-=======
-      <div className="selector-actions">
-        <button
-          onClick={handleContinue}
-          disabled={!selectedCourse}
-          className="continue-button"
-        >
-          Start Learning {selectedCourse && `- ${selectedCourse.title}`}
-        </button>
->>>>>>> 04bcc0b8
       </div>
     </div>
   )

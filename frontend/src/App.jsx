--- conflicted
+++ resolved
@@ -593,14 +593,11 @@
             setSelectedCourseTitle(courseTitle)
             setCourseSelected(true)
           }}
-<<<<<<< HEAD
           onCreateCourse={() => setShowCourseCreation(true)}
-=======
           onBack={() => {
             setIsStarted(false)
             setShowNameEntry(true)
           }}
->>>>>>> 04bcc0b8
         />
       </div>
     )
